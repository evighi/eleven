import { Router } from "express";
import { PrismaClient, DiaSemana, Turno, BloqueioQuadra } from "@prisma/client";
import { getDay } from "date-fns";

const prisma = new PrismaClient();
const router = Router();

const diasEnum: DiaSemana[] = [
  "DOMINGO",
  "SEGUNDA",
  "TERCA",
  "QUARTA",
  "QUINTA",
  "SEXTA",
  "SABADO",
];

// Tipos para resposta
type UsuarioSelecionado = {
  nome: string;
  email: string;
  celular: string | null; // <- opcional no schema
};
type AgendamentoComUsuario =
  | { id: string; usuario: UsuarioSelecionado }
  | null;

<<<<<<< HEAD
// ---------- helpers ----------
function horarioDentroDoBloqueio(horario: string, inicioBloqueio: string, fimBloqueio: string) {
  // >= início e < fim
=======
// Tipo para agendamento que inclui o usuário (ou null)
type AgendamentoComUsuario =
  | {
      id: string; // id do agendamento (comum/permanente)
      usuario: UsuarioSelecionado;
    }
  | null;

// Função para verificar se o horário está dentro do intervalo do bloqueio
function horarioDentroDoBloqueio(
  horario: string,
  inicioBloqueio: string,
  fimBloqueio: string
): boolean {
>>>>>>> f514c372
  return horario >= inicioBloqueio && horario < fimBloqueio;
}
function horasDoDia(): string[] {
  // 07:00..23:00 inteiras
  return Array.from({ length: 17 }, (_, i) => `${String(7 + i).padStart(2, "0")}:00`);
}
function chunk<T>(arr: T[], size: number): T[][] {
  const out: T[][] = [];
  for (let i = 0; i < arr.length; i += size) out.push(arr.slice(i, i + size));
  return out;
}
// boundary UTC [início, fim) p/ "YYYY-MM-DD"
function getUtcDayRange(dateStr: string) {
  const base = dateStr.slice(0, 10);
  const inicio = new Date(`${base}T00:00:00Z`);
  const fim = new Date(`${base}T00:00:00Z`);
  fim.setUTCDate(fim.getUTCDate() + 1);
  return { inicio, fim };
}

<<<<<<< HEAD
/**
 * Verifica se existe cancelamento (exceção) de um permanente **naquele dia**.
 * Altere `dataCancelada` para o nome real do campo caso tenha usado outro.
 */
async function houveExcecaoNoDia(
  agendamentoPermanenteId: string,
  inicio: Date,
  fim: Date
): Promise<boolean> {
  const count = await prisma.agendamentoPermanenteCancelamento.count({
    where: {
      agendamentoPermanenteId,
      // se no seu schema o campo chama "data", troque por data: { gte: inicio, lt: fim }
      data: { gte: inicio, lt: fim },
    },
  });
  return count > 0;
}

/**
 * /disponibilidadeGeral/geral
 * Parâmetros: data (ou diaSemana) + horario [opcional: esporteId]
 * Respeita `dataInicio` e ignora o permanente se houver exceção no dia (quando `data` é informada).
=======
function horasDoDia(): string[] {
  // 07:00 até 23:00 (inclusive), inteiras
  return Array.from({ length: 17 }, (_, i) =>
    `${String(7 + i).padStart(2, "0")}:00`
  );
}

function chunk<T>(arr: T[], size: number): T[][] {
  const out: T[][] = [];
  for (let i = 0; i < arr.length; i += size) out.push(arr.slice(i, i + size));
  return out;
}

/**
 * ROTA ANTIGA (mantida): /disponibilidadeGeral/geral
 * Parâmetros: data (ou diaSemana) + horario [opcional: esporteId]
 * (sem alterações)
>>>>>>> f514c372
 */
router.get("/geral", async (req, res) => {
  const { data, diaSemana, horario, esporteId } = req.query;

  if ((!data && !diaSemana) || !horario) {
    return res.status(400).json({ erro: "Parâmetros obrigatórios: data (ou diaSemana) e horario" });
  }

  let diaSemanaFinal: DiaSemana;
  if (diaSemana) {
    if (!diasEnum.includes(diaSemana as DiaSemana)) {
      return res.status(400).json({ erro: "Dia da semana inválido" });
    }
    diaSemanaFinal = diaSemana as DiaSemana;
  } else if (data) {
    const [y, m, d] = (data as string).split("-").map(Number);
    const dataObj = new Date(y, m - 1, d);
    if (isNaN(dataObj.getTime())) return res.status(400).json({ erro: "Data inválida" });
    diaSemanaFinal = diasEnum[getDay(dataObj)];
  } else {
    return res.status(400).json({ erro: "Forneça data ou diaSemana" });
  }

  const range = typeof data === "string" ? getUtcDayRange(data) : null;

  try {
    const quadras = await prisma.quadra.findMany({
      where: esporteId ? { quadraEsportes: { some: { esporteId: String(esporteId) } } } : {},
      include: { quadraEsportes: { include: { esporte: true } } },
    });

    const quadrasDisponibilidade = await Promise.all(
      quadras.map(async (quadra) => {
        // ----- PERMANENTE -----
        let conflitoPermanente: AgendamentoComUsuario = null;
        const permRaw = await prisma.agendamentoPermanente.findFirst({
          where: {
            quadraId: quadra.id,
            horario: String(horario),
            diaSemana: diaSemanaFinal,
            status: { notIn: ["CANCELADO", "TRANSFERIDO"] },
            OR: [{ dataInicio: null }, { dataInicio: { lte: range ? range.inicio : new Date() } }],
          },
          include: { usuario: { select: { nome: true, email: true, celular: true } } },
        });

        if (permRaw) {
          if (range) {
            const houve = await houveExcecaoNoDia(permRaw.id, range.inicio, range.fim);
            if (!houve) {
              conflitoPermanente = { id: permRaw.id, usuario: permRaw.usuario as UsuarioSelecionado };
            }
          } else {
            // sem data → não dá para avaliar exceção; considerar ocupado
            conflitoPermanente = { id: permRaw.id, usuario: permRaw.usuario as UsuarioSelecionado };
          }
        }

        // ----- COMUM (só quando há data) -----
        let conflitoComum: AgendamentoComUsuario = null;
        if (range) {
          const comumRaw = await prisma.agendamento.findFirst({
            where: {
              quadraId: quadra.id,
              horario: String(horario),
              status: { notIn: ["CANCELADO", "TRANSFERIDO"] },
              data: { gte: range.inicio, lt: range.fim },
            },
            include: { usuario: { select: { nome: true, email: true, celular: true } } },
          });
          if (comumRaw) {
            conflitoComum = { id: comumRaw.id, usuario: comumRaw.usuario as UsuarioSelecionado };
          }
        }

        // ----- BLOQUEIO (só quando há data) -----
        let conflitoBloqueio: BloqueioQuadra | null = null;
        if (range) {
          const bloqueios = await prisma.bloqueioQuadra.findMany({
            where: {
              quadras: { some: { id: quadra.id } },
              dataBloqueio: { gte: range.inicio, lt: range.fim },
            },
          });
<<<<<<< HEAD
          conflitoBloqueio =
            bloqueios.find((b) => horarioDentroDoBloqueio(String(horario), b.inicioBloqueio, b.fimBloqueio)) ?? null;
=======

          conflitoBloqueio =
            bloqueios.find((b) =>
              horarioDentroDoBloqueio(
                horario as string,
                b.inicioBloqueio,
                b.fimBloqueio
              )
            ) ?? null;
>>>>>>> f514c372
        }

        let tipoReserva: "permanente" | "comum" | null = null;
        let usuario: UsuarioSelecionado | null = null;
        let agendamentoId: string | null = null;

        if (conflitoPermanente) {
          tipoReserva = "permanente";
          usuario = conflitoPermanente.usuario;
          agendamentoId = conflitoPermanente.id;
        } else if (conflitoComum) {
          tipoReserva = "comum";
          usuario = conflitoComum.usuario;
          agendamentoId = conflitoComum.id;
        }

        const disponivel = !tipoReserva && !conflitoBloqueio;

        return {
          quadraId: quadra.id,
          nome: quadra.nome,
          numero: quadra.numero,
          esporte: quadra.quadraEsportes.map((qe) => qe.esporte.nome).join(", "),
          disponivel,
          tipoReserva,
          usuario,
          agendamentoId,
          bloqueada: !!conflitoBloqueio,
        };
      })
    );

<<<<<<< HEAD
    // Agrupar por esporte
    const quadrasAgrupadasPorEsporte = quadrasDisponibilidade.reduce((acc, q) => {
      const esportes = q.esporte.split(",").map((e) => e.trim());
      esportes.forEach((nome) => {
        if (!acc[nome]) acc[nome] = [];
        acc[nome].push(q);
      });
      return acc;
    }, {} as Record<string, typeof quadrasDisponibilidade[number][]>);
=======
    // Agrupa quadras pelo nome do esporte
    const quadrasAgrupadasPorEsporte = quadrasDisponibilidade.reduce(
      (acc, quadra) => {
        const esportes = quadra.esporte.split(",").map((e) => e.trim());
        esportes.forEach((esporteNome) => {
          if (!acc[esporteNome]) {
            acc[esporteNome] = [];
          }
          acc[esporteNome].push(quadra);
        });
        return acc;
      },
      {} as Record<string, typeof quadrasDisponibilidade[number][]>
    );
>>>>>>> f514c372

    // ----- CHURRASQUEIRAS (mantido) -----
    const churrasqueiras = await prisma.churrasqueira.findMany();
    const turnos: Turno[] = ["DIA", "NOITE"];

    const churrasqueirasDisponibilidade = await Promise.all(
      churrasqueiras.map(async (churrasqueira) => {
        const disponibilidade = await Promise.all(
          turnos.map(async (turno) => {
<<<<<<< HEAD
            const perm = await prisma.agendamentoPermanenteChurrasqueira.findFirst({
              where: {
                diaSemana: diaSemanaFinal,
                turno,
                churrasqueiraId: churrasqueira.id,
                status: { notIn: ["CANCELADO", "TRANSFERIDO"] },
              },
              include: { usuario: { select: { nome: true, email: true, celular: true } } },
            });
            const comun = await prisma.agendamentoChurrasqueira.findFirst({
              where: {
                diaSemana: diaSemanaFinal,
                turno,
                churrasqueiraId: churrasqueira.id,
                status: { notIn: ["CANCELADO", "TRANSFERIDO"] },
              },
              include: { usuario: { select: { nome: true, email: true, celular: true } } },
            });
=======
            const conflitoPermanente =
              (await prisma.agendamentoPermanenteChurrasqueira.findFirst({
                where: {
                  diaSemana: diaSemanaFinal,
                  turno,
                  churrasqueiraId: churrasqueira.id,
                  status: { notIn: ["CANCELADO", "TRANSFERIDO"] },
                },
                include: {
                  usuario: {
                    select: {
                      nome: true,
                      email: true,
                      celular: true,
                    },
                  },
                },
              })) as AgendamentoComUsuario;

            const conflitoComum =
              (await prisma.agendamentoChurrasqueira.findFirst({
                where: {
                  diaSemana: diaSemanaFinal,
                  turno,
                  churrasqueiraId: churrasqueira.id,
                  status: { notIn: ["CANCELADO", "TRANSFERIDO"] },
                },
                include: {
                  usuario: {
                    select: {
                      nome: true,
                      email: true,
                      celular: true,
                    },
                  },
                },
              })) as AgendamentoComUsuario;
>>>>>>> f514c372

            let tipoReserva: "permanente" | "comum" | null = null;
            let usuario: UsuarioSelecionado | null = null;
            let agendamentoId: string | null = null;

            if (perm) {
              tipoReserva = "permanente";
              usuario = perm.usuario as UsuarioSelecionado;
              agendamentoId = perm.id;
            } else if (comun) {
              tipoReserva = "comum";
              usuario = comun.usuario as UsuarioSelecionado;
              agendamentoId = comun.id;
            }

            return {
              turno,
              disponivel: !tipoReserva,
              tipoReserva,
              usuario,
              agendamentoId,
            };
          })
        );

        return {
          churrasqueiraId: churrasqueira.id,
          nome: churrasqueira.nome,
          numero: churrasqueira.numero,
          disponibilidade,
        };
      })
    );

    return res.json({
      quadras: quadrasAgrupadasPorEsporte,
      churrasqueiras: churrasqueirasDisponibilidade,
    });
  } catch (err) {
    console.error(err);
    return res.status(500).json({ erro: "Erro ao verificar disponibilidade" });
  }
});

/**
<<<<<<< HEAD
 * /disponibilidadeGeral/dia
 * Parâmetros: ?data=YYYY-MM-DD
 * Monta matriz de horas (07..23) por esporte, com slots por quadra.
 * Respeita `dataInicio` e ignora permanentes com exceção no dia.
 */
router.get("/dia", async (req, res) => {
  const { data } = req.query;
  if (!data) return res.status(400).json({ erro: "Parâmetro obrigatório: data (YYYY-MM-DD)" });

  const [y, m, d] = (data as string).split("-").map(Number);
  const dataObj = new Date(y, m - 1, d);
  if (isNaN(dataObj.getTime())) return res.status(400).json({ erro: "Data inválida" });

  const diaSemanaFinal: DiaSemana = diasEnum[getDay(dataObj)];
  const { inicio, fim } = getUtcDayRange(String(data));
=======
 * NOVA ROTA: /disponibilidadeGeral/dia
 * Parâmetros: ?data=YYYY-MM-DD  (obrigatório)
 * Retorna todas as horas (07:00..23:00) por esporte, com slots por quadra.
 */
router.get("/dia", async (req, res) => {
  const { data } = req.query;
  if (!data) {
    return res
      .status(400)
      .json({ erro: "Parâmetro obrigatório: data (YYYY-MM-DD)" });
  }

  // Validar e calcular dia da semana
  const [year, month, day] = (data as string).split("-").map(Number);
  const dataObj = new Date(year, month - 1, day);
  if (isNaN(dataObj.getTime())) {
    return res.status(400).json({ erro: "Data inválida" });
  }
  const diaSemanaFinal: DiaSemana = diasEnum[getDay(dataObj)];
>>>>>>> f514c372

  try {
    const horas = horasDoDia();

<<<<<<< HEAD
    // 1) Quadras + esportes
=======
    // 1) Buscar QUADRAS + seus esportes
>>>>>>> f514c372
    const quadras = await prisma.quadra.findMany({
      include: { quadraEsportes: { include: { esporte: true } } },
      orderBy: { numero: "asc" },
    });

<<<<<<< HEAD
    // 2) Permanentes ativos na data (sem exceção ainda)
    const permanentesRaw = await prisma.agendamentoPermanente.findMany({
      where: {
        diaSemana: diaSemanaFinal,
        status: { notIn: ["CANCELADO", "TRANSFERIDO"] },
        OR: [{ dataInicio: null }, { dataInicio: { lte: inicio } }],
=======
    // 2) Buscar todos os agendamentos permanentes do dia da semana
    const permanentes = await prisma.agendamentoPermanente.findMany({
      where: {
        diaSemana: diaSemanaFinal,
        status: { notIn: ["CANCELADO", "TRANSFERIDO"] },
>>>>>>> f514c372
      },
      select: {
        id: true,
        quadraId: true,
        horario: true,
        usuario: { select: { nome: true, email: true, celular: true } },
      },
    });

<<<<<<< HEAD
    // 2b) Remover os que possuem exceção nesta data
    const permanentes: { id: string; quadraId: string; horario: string; usuario: UsuarioSelecionado }[] = [];
    for (const p of permanentesRaw) {
      const exc = await houveExcecaoNoDia(p.id, inicio, fim);
      if (!exc) {
        permanentes.push({
          id: p.id,
          quadraId: p.quadraId,
          horario: p.horario,
          usuario: p.usuario as UsuarioSelecionado,
        });
      }
    }

    // 3) Comuns do dia
    const comuns = await prisma.agendamento.findMany({
      where: {
        status: { notIn: ["CANCELADO", "TRANSFERIDO"] },
        data: { gte: inicio, lt: fim },
=======
    // 3) Buscar todos os agendamentos comuns para a DATA informada
    const comuns = await prisma.agendamento.findMany({
      where: {
        data: dataObj,
        status: { notIn: ["CANCELADO", "TRANSFERIDO"] },
>>>>>>> f514c372
      },
      select: {
        id: true,
        quadraId: true,
        horario: true,
        usuario: { select: { nome: true, email: true, celular: true } },
      },
    });

<<<<<<< HEAD
    // 4) Bloqueios do dia
    const bloqueios = await prisma.bloqueioQuadra.findMany({
      where: { dataBloqueio: { gte: inicio, lt: fim } },
      include: { quadras: { select: { id: true } } },
    });

    // 5) Indexações
    const permByKey = new Map<string, { id: string; usuario: UsuarioSelecionado }>();
    permanentes.forEach((p) => {
      permByKey.set(`${p.quadraId}|${p.horario}`, { id: p.id, usuario: p.usuario });
    });

    const comumByKey = new Map<string, { id: string; usuario: UsuarioSelecionado }>();
    comuns.forEach((c) => {
      comumByKey.set(`${c.quadraId}|${c.horario}`, {
        id: c.id,
        usuario: c.usuario as UsuarioSelecionado,
      });
    });

    const bloqueiosPorQuadra = new Map<string, { inicio: string; fim: string }[]>();
=======
    // 4) Buscar todos os bloqueios na DATA, com as quadras associadas
    const bloqueios = await prisma.bloqueioQuadra.findMany({
      where: { dataBloqueio: dataObj },
      include: { quadras: { select: { id: true } } },
    });

    // 5) Indexar (para consultas O(1))
    const permByKey = new Map<
      string,
      { id: string; usuario: UsuarioSelecionado }
    >(); // key = quadraId|hora
    permanentes.forEach((p) => {
      permByKey.set(`${p.quadraId}|${p.horario}`, {
        id: p.id,
        usuario: p.usuario,
      });
    });

    const comumByKey = new Map<
      string,
      { id: string; usuario: UsuarioSelecionado }
    >(); // key = quadraId|hora
    comuns.forEach((c) => {
      comumByKey.set(`${c.quadraId}|${c.horario}`, {
        id: c.id,
        usuario: c.usuario,
      });
    });

    const bloqueiosPorQuadra = new Map<
      string,
      { inicio: string; fim: string }[]
    >(); // quadraId -> intervalos no dia
>>>>>>> f514c372
    bloqueios.forEach((b) => {
      b.quadras.forEach((q) => {
        const list = bloqueiosPorQuadra.get(q.id) || [];
        list.push({ inicio: b.inicioBloqueio, fim: b.fimBloqueio });
        bloqueiosPorQuadra.set(q.id, list);
      });
    });

<<<<<<< HEAD
    // 6) Montagem por esporte
=======
    // 6) Montar estrutura por ESPORTE -> QUADRAS -> SLOTS (07..23)
>>>>>>> f514c372
    type SlotInfo = {
      disponivel: boolean;
      bloqueada?: boolean;
      tipoReserva?: "comum" | "permanente";
      usuario?: UsuarioSelecionado;
      agendamentoId?: string;
    };
<<<<<<< HEAD
=======

>>>>>>> f514c372
    type QuadraComSlots = {
      quadraId: string;
      nome: string;
      numero: number;
<<<<<<< HEAD
      slots: Record<string, SlotInfo>;
    };

    const esportesMap: Record<string, { quadras: QuadraComSlots[]; grupos: QuadraComSlots[][] }> = {};

    for (const q of quadras) {
      const nomesEsportes = q.quadraEsportes.map((qe) => qe.esporte.nome);
      const slots: Record<string, SlotInfo> = {};

      for (const hora of horas) {
        const intervals = bloqueiosPorQuadra.get(q.id) || [];
        const bloqueada = intervals.some((iv) => horarioDentroDoBloqueio(hora, iv.inicio, iv.fim));
        const perm = permByKey.get(`${q.id}|${hora}`) || null;
        const com = comumByKey.get(`${q.id}|${hora}`) || null;

        let slot: SlotInfo = { disponivel: true };
        if (bloqueada) {
          slot = { disponivel: false, bloqueada: true };
        } else if (perm) {
          slot = { disponivel: false, tipoReserva: "permanente", usuario: perm.usuario, agendamentoId: perm.id };
        } else if (com) {
          slot = { disponivel: false, tipoReserva: "comum", usuario: com.usuario, agendamentoId: com.id };
        }
        slots[hora] = slot;
      }

      const quadraComSlots: QuadraComSlots = { quadraId: q.id, nome: q.nome, numero: q.numero, slots };

      for (const nomeEsporte of nomesEsportes) {
        if (!esportesMap[nomeEsporte]) esportesMap[nomeEsporte] = { quadras: [], grupos: [] };
=======
      slots: Record<string, SlotInfo>; // hora -> slot
    };

    const esportesMap: Record<
      string, // nome do esporte
      {
        quadras: QuadraComSlots[];
        grupos: QuadraComSlots[][]; // fatiado em colunas de até 6
      }
    > = {};

    for (const q of quadras) {
      const nomesEsportes = q.quadraEsportes.map((qe) => qe.esporte.nome);

      // slots da quadra por hora
      const slots: Record<string, SlotInfo> = {};
      for (const hora of horas) {
        // bloqueio?
        const intervals = bloqueiosPorQuadra.get(q.id) || [];
        const bloqueada = intervals.some((iv) =>
          horarioDentroDoBloqueio(hora, iv.inicio, iv.fim)
        );

        // permanente?
        const perm = permByKey.get(`${q.id}|${hora}`) || null;

        // comum?
        const com = comumByKey.get(`${q.id}|${hora}`) || null;

        let slot: SlotInfo = { disponivel: true };

        if (bloqueada) {
          slot = { disponivel: false, bloqueada: true };
        } else if (perm) {
          slot = {
            disponivel: false,
            tipoReserva: "permanente",
            usuario: perm.usuario,
            agendamentoId: perm.id,
          };
        } else if (com) {
          slot = {
            disponivel: false,
            tipoReserva: "comum",
            usuario: com.usuario,
            agendamentoId: com.id,
          };
        }

        slots[hora] = slot;
      }

      const quadraComSlots: QuadraComSlots = {
        quadraId: q.id,
        nome: q.nome,
        numero: q.numero,
        slots,
      };

      // a mesma quadra pode aparecer em mais de um esporte (se assim modelado)
      for (const nomeEsporte of nomesEsportes) {
        if (!esportesMap[nomeEsporte]) {
          esportesMap[nomeEsporte] = { quadras: [], grupos: [] };
        }
>>>>>>> f514c372
        esportesMap[nomeEsporte].quadras.push(quadraComSlots);
      }
    }

<<<<<<< HEAD
=======
    // ordenar quadras por número dentro de cada esporte e fatiar em grupos de 6
>>>>>>> f514c372
    Object.values(esportesMap).forEach((blk) => {
      blk.quadras.sort((a, b) => a.numero - b.numero);
      blk.grupos = chunk(blk.quadras, 6);
    });

<<<<<<< HEAD
    return res.json({ data, horas, esportes: esportesMap });
  } catch (err) {
    console.error(err);
    return res.status(500).json({ erro: "Erro ao montar disponibilidade do dia" });
=======
    // resposta
    return res.json({
      data,
      horas,
      esportes: esportesMap,
    });
  } catch (err) {
    console.error(err);
    return res
      .status(500)
      .json({ erro: "Erro ao montar disponibilidade do dia" });
>>>>>>> f514c372
  }
});

export default router;<|MERGE_RESOLUTION|>--- conflicted
+++ resolved
@@ -15,48 +15,41 @@
   "SABADO",
 ];
 
-// Tipos para resposta
+// Tipos explícitos (somente o que o front precisa)
 type UsuarioSelecionado = {
   nome: string;
   email: string;
-  celular: string | null; // <- opcional no schema
+  celular: string | null;
 };
-type AgendamentoComUsuario =
-  | { id: string; usuario: UsuarioSelecionado }
-  | null;
-
-<<<<<<< HEAD
-// ---------- helpers ----------
-function horarioDentroDoBloqueio(horario: string, inicioBloqueio: string, fimBloqueio: string) {
-  // >= início e < fim
-=======
-// Tipo para agendamento que inclui o usuário (ou null)
+
 type AgendamentoComUsuario =
   | {
-      id: string; // id do agendamento (comum/permanente)
+      id: string;
       usuario: UsuarioSelecionado;
     }
   | null;
 
-// Função para verificar se o horário está dentro do intervalo do bloqueio
+// horário dentro do intervalo de bloqueio [início, fim)
 function horarioDentroDoBloqueio(
   horario: string,
   inicioBloqueio: string,
   fimBloqueio: string
 ): boolean {
->>>>>>> f514c372
   return horario >= inicioBloqueio && horario < fimBloqueio;
 }
+
+// 07:00..23:00 (inteiras)
 function horasDoDia(): string[] {
-  // 07:00..23:00 inteiras
   return Array.from({ length: 17 }, (_, i) => `${String(7 + i).padStart(2, "0")}:00`);
 }
+
 function chunk<T>(arr: T[], size: number): T[][] {
   const out: T[][] = [];
   for (let i = 0; i < arr.length; i += size) out.push(arr.slice(i, i + size));
   return out;
 }
-// boundary UTC [início, fim) p/ "YYYY-MM-DD"
+
+// boundary UTC [início, fim) para "YYYY-MM-DD"
 function getUtcDayRange(dateStr: string) {
   const base = dateStr.slice(0, 10);
   const inicio = new Date(`${base}T00:00:00Z`);
@@ -65,55 +58,18 @@
   return { inicio, fim };
 }
 
-<<<<<<< HEAD
-/**
- * Verifica se existe cancelamento (exceção) de um permanente **naquele dia**.
- * Altere `dataCancelada` para o nome real do campo caso tenha usado outro.
- */
-async function houveExcecaoNoDia(
-  agendamentoPermanenteId: string,
-  inicio: Date,
-  fim: Date
-): Promise<boolean> {
-  const count = await prisma.agendamentoPermanenteCancelamento.count({
-    where: {
-      agendamentoPermanenteId,
-      // se no seu schema o campo chama "data", troque por data: { gte: inicio, lt: fim }
-      data: { gte: inicio, lt: fim },
-    },
-  });
-  return count > 0;
-}
-
-/**
- * /disponibilidadeGeral/geral
- * Parâmetros: data (ou diaSemana) + horario [opcional: esporteId]
- * Respeita `dataInicio` e ignora o permanente se houver exceção no dia (quando `data` é informada).
-=======
-function horasDoDia(): string[] {
-  // 07:00 até 23:00 (inclusive), inteiras
-  return Array.from({ length: 17 }, (_, i) =>
-    `${String(7 + i).padStart(2, "0")}:00`
-  );
-}
-
-function chunk<T>(arr: T[], size: number): T[][] {
-  const out: T[][] = [];
-  for (let i = 0; i < arr.length; i += size) out.push(arr.slice(i, i + size));
-  return out;
-}
-
 /**
  * ROTA ANTIGA (mantida): /disponibilidadeGeral/geral
- * Parâmetros: data (ou diaSemana) + horario [opcional: esporteId]
- * (sem alterações)
->>>>>>> f514c372
+ * Parâmetros: data (ou diaSemana) + horario  [opcional: esporteId]
+ * Regra nova: se vier "data", desconsidera permanente se houver exceção para aquele dia.
  */
 router.get("/geral", async (req, res) => {
   const { data, diaSemana, horario, esporteId } = req.query;
 
   if ((!data && !diaSemana) || !horario) {
-    return res.status(400).json({ erro: "Parâmetros obrigatórios: data (ou diaSemana) e horario" });
+    return res.status(400).json({
+      erro: "Parâmetros obrigatórios: data (ou diaSemana) e horario",
+    });
   }
 
   let diaSemanaFinal: DiaSemana;
@@ -125,87 +81,80 @@
   } else if (data) {
     const [y, m, d] = (data as string).split("-").map(Number);
     const dataObj = new Date(y, m - 1, d);
-    if (isNaN(dataObj.getTime())) return res.status(400).json({ erro: "Data inválida" });
+    if (isNaN(dataObj.getTime())) {
+      return res.status(400).json({ erro: "Data inválida" });
+    }
     diaSemanaFinal = diasEnum[getDay(dataObj)];
   } else {
     return res.status(400).json({ erro: "Forneça data ou diaSemana" });
   }
 
-  const range = typeof data === "string" ? getUtcDayRange(data) : null;
+  // Se "data" veio, já calcule o range para filtros gte/lt
+  const hasData = Boolean(data);
+  const inicioFim = hasData ? getUtcDayRange(String(data)) : null;
 
   try {
+    // -------------------- QUADRAS --------------------
     const quadras = await prisma.quadra.findMany({
-      where: esporteId ? { quadraEsportes: { some: { esporteId: String(esporteId) } } } : {},
+      where: esporteId
+        ? { quadraEsportes: { some: { esporteId: esporteId as string } } }
+        : {},
       include: { quadraEsportes: { include: { esporte: true } } },
     });
 
     const quadrasDisponibilidade = await Promise.all(
       quadras.map(async (quadra) => {
-        // ----- PERMANENTE -----
-        let conflitoPermanente: AgendamentoComUsuario = null;
-        const permRaw = await prisma.agendamentoPermanente.findFirst({
-          where: {
-            quadraId: quadra.id,
-            horario: String(horario),
-            diaSemana: diaSemanaFinal,
-            status: { notIn: ["CANCELADO", "TRANSFERIDO"] },
-            OR: [{ dataInicio: null }, { dataInicio: { lte: range ? range.inicio : new Date() } }],
+        // Permanente (com exceção se "data" veio)
+        const wherePermBase: any = {
+          quadraId: quadra.id,
+          horario: horario as string,
+          diaSemana: diaSemanaFinal,
+          status: { notIn: ["CANCELADO", "TRANSFERIDO"] },
+        };
+        if (inicioFim) {
+          wherePermBase.cancelamentos = {
+            none: { dataCancelada: { gte: inicioFim.inicio, lt: inicioFim.fim } },
+          };
+        }
+
+        const conflitoPermanente = (await prisma.agendamentoPermanente.findFirst({
+          where: wherePermBase,
+          select: {
+            id: true,
+            usuario: { select: { nome: true, email: true, celular: true } },
           },
-          include: { usuario: { select: { nome: true, email: true, celular: true } } },
-        });
-
-        if (permRaw) {
-          if (range) {
-            const houve = await houveExcecaoNoDia(permRaw.id, range.inicio, range.fim);
-            if (!houve) {
-              conflitoPermanente = { id: permRaw.id, usuario: permRaw.usuario as UsuarioSelecionado };
-            }
-          } else {
-            // sem data → não dá para avaliar exceção; considerar ocupado
-            conflitoPermanente = { id: permRaw.id, usuario: permRaw.usuario as UsuarioSelecionado };
-          }
-        }
-
-        // ----- COMUM (só quando há data) -----
+        })) as AgendamentoComUsuario;
+
+        // Comum (se tiver "data", usa igualdade por dia via range)
         let conflitoComum: AgendamentoComUsuario = null;
-        if (range) {
-          const comumRaw = await prisma.agendamento.findFirst({
+        if (inicioFim) {
+          conflitoComum = (await prisma.agendamento.findFirst({
             where: {
               quadraId: quadra.id,
-              horario: String(horario),
+              horario: horario as string,
               status: { notIn: ["CANCELADO", "TRANSFERIDO"] },
-              data: { gte: range.inicio, lt: range.fim },
+              data: { gte: inicioFim.inicio, lt: inicioFim.fim },
             },
-            include: { usuario: { select: { nome: true, email: true, celular: true } } },
-          });
-          if (comumRaw) {
-            conflitoComum = { id: comumRaw.id, usuario: comumRaw.usuario as UsuarioSelecionado };
-          }
-        }
-
-        // ----- BLOQUEIO (só quando há data) -----
+            select: {
+              id: true,
+              usuario: { select: { nome: true, email: true, celular: true } },
+            },
+          })) as AgendamentoComUsuario;
+        }
+
+        // Bloqueio (só faz sentido se "data" veio)
         let conflitoBloqueio: BloqueioQuadra | null = null;
-        if (range) {
+        if (inicioFim) {
           const bloqueios = await prisma.bloqueioQuadra.findMany({
             where: {
               quadras: { some: { id: quadra.id } },
-              dataBloqueio: { gte: range.inicio, lt: range.fim },
+              dataBloqueio: inicioFim.inicio, // você salva como dia, então equality ok
             },
           });
-<<<<<<< HEAD
-          conflitoBloqueio =
-            bloqueios.find((b) => horarioDentroDoBloqueio(String(horario), b.inicioBloqueio, b.fimBloqueio)) ?? null;
-=======
-
           conflitoBloqueio =
             bloqueios.find((b) =>
-              horarioDentroDoBloqueio(
-                horario as string,
-                b.inicioBloqueio,
-                b.fimBloqueio
-              )
+              horarioDentroDoBloqueio(horario as string, b.inicioBloqueio, b.fimBloqueio)
             ) ?? null;
->>>>>>> f514c372
         }
 
         let tipoReserva: "permanente" | "comum" | null = null;
@@ -238,112 +187,65 @@
       })
     );
 
-<<<<<<< HEAD
-    // Agrupar por esporte
-    const quadrasAgrupadasPorEsporte = quadrasDisponibilidade.reduce((acc, q) => {
-      const esportes = q.esporte.split(",").map((e) => e.trim());
-      esportes.forEach((nome) => {
-        if (!acc[nome]) acc[nome] = [];
-        acc[nome].push(q);
-      });
-      return acc;
-    }, {} as Record<string, typeof quadrasDisponibilidade[number][]>);
-=======
-    // Agrupa quadras pelo nome do esporte
+    // Agrupa por esporte
     const quadrasAgrupadasPorEsporte = quadrasDisponibilidade.reduce(
       (acc, quadra) => {
         const esportes = quadra.esporte.split(",").map((e) => e.trim());
         esportes.forEach((esporteNome) => {
-          if (!acc[esporteNome]) {
-            acc[esporteNome] = [];
-          }
+          if (!acc[esporteNome]) acc[esporteNome] = [];
           acc[esporteNome].push(quadra);
         });
         return acc;
       },
       {} as Record<string, typeof quadrasDisponibilidade[number][]>
     );
->>>>>>> f514c372
-
-    // ----- CHURRASQUEIRAS (mantido) -----
+
+    // -------------------- CHURRASQUEIRAS --------------------
     const churrasqueiras = await prisma.churrasqueira.findMany();
     const turnos: Turno[] = ["DIA", "NOITE"];
 
     const churrasqueirasDisponibilidade = await Promise.all(
       churrasqueiras.map(async (churrasqueira) => {
-        const disponibilidade = await Promise.all(
+        const disponibilidadesPorTurno = await Promise.all(
           turnos.map(async (turno) => {
-<<<<<<< HEAD
-            const perm = await prisma.agendamentoPermanenteChurrasqueira.findFirst({
+            const conflitoPermanente = (await prisma.agendamentoPermanenteChurrasqueira.findFirst({
               where: {
                 diaSemana: diaSemanaFinal,
                 turno,
                 churrasqueiraId: churrasqueira.id,
                 status: { notIn: ["CANCELADO", "TRANSFERIDO"] },
               },
-              include: { usuario: { select: { nome: true, email: true, celular: true } } },
-            });
-            const comun = await prisma.agendamentoChurrasqueira.findFirst({
+              select: {
+                id: true,
+                usuario: { select: { nome: true, email: true, celular: true } },
+              },
+            })) as AgendamentoComUsuario;
+
+            const conflitoComum = (await prisma.agendamentoChurrasqueira.findFirst({
               where: {
                 diaSemana: diaSemanaFinal,
                 turno,
                 churrasqueiraId: churrasqueira.id,
                 status: { notIn: ["CANCELADO", "TRANSFERIDO"] },
               },
-              include: { usuario: { select: { nome: true, email: true, celular: true } } },
-            });
-=======
-            const conflitoPermanente =
-              (await prisma.agendamentoPermanenteChurrasqueira.findFirst({
-                where: {
-                  diaSemana: diaSemanaFinal,
-                  turno,
-                  churrasqueiraId: churrasqueira.id,
-                  status: { notIn: ["CANCELADO", "TRANSFERIDO"] },
-                },
-                include: {
-                  usuario: {
-                    select: {
-                      nome: true,
-                      email: true,
-                      celular: true,
-                    },
-                  },
-                },
-              })) as AgendamentoComUsuario;
-
-            const conflitoComum =
-              (await prisma.agendamentoChurrasqueira.findFirst({
-                where: {
-                  diaSemana: diaSemanaFinal,
-                  turno,
-                  churrasqueiraId: churrasqueira.id,
-                  status: { notIn: ["CANCELADO", "TRANSFERIDO"] },
-                },
-                include: {
-                  usuario: {
-                    select: {
-                      nome: true,
-                      email: true,
-                      celular: true,
-                    },
-                  },
-                },
-              })) as AgendamentoComUsuario;
->>>>>>> f514c372
+              select: {
+                id: true,
+                usuario: { select: { nome: true, email: true, celular: true } },
+              },
+            })) as AgendamentoComUsuario;
 
             let tipoReserva: "permanente" | "comum" | null = null;
             let usuario: UsuarioSelecionado | null = null;
             let agendamentoId: string | null = null;
 
-            if (perm) {
+            if (conflitoPermanente) {
               tipoReserva = "permanente";
-              usuario = perm.usuario as UsuarioSelecionado;
-              agendamentoId = perm.id;
-            } else if (comun) {
+              usuario = conflitoPermanente.usuario;
+              agendamentoId = conflitoPermanente.id;
+            } else if (conflitoComum) {
               tipoReserva = "comum";
-              usuario = comun.usuario as UsuarioSelecionado;
-              agendamentoId = comun.id;
+              usuario = conflitoComum.usuario;
+              agendamentoId = conflitoComum.id;
             }
 
             return {
@@ -360,7 +262,7 @@
           churrasqueiraId: churrasqueira.id,
           nome: churrasqueira.nome,
           numero: churrasqueira.numero,
-          disponibilidade,
+          disponibilidade: disponibilidadesPorTurno,
         };
       })
     );
@@ -376,71 +278,40 @@
 });
 
 /**
-<<<<<<< HEAD
- * /disponibilidadeGeral/dia
- * Parâmetros: ?data=YYYY-MM-DD
- * Monta matriz de horas (07..23) por esporte, com slots por quadra.
- * Respeita `dataInicio` e ignora permanentes com exceção no dia.
- */
-router.get("/dia", async (req, res) => {
-  const { data } = req.query;
-  if (!data) return res.status(400).json({ erro: "Parâmetro obrigatório: data (YYYY-MM-DD)" });
-
-  const [y, m, d] = (data as string).split("-").map(Number);
-  const dataObj = new Date(y, m - 1, d);
-  if (isNaN(dataObj.getTime())) return res.status(400).json({ erro: "Data inválida" });
-
-  const diaSemanaFinal: DiaSemana = diasEnum[getDay(dataObj)];
-  const { inicio, fim } = getUtcDayRange(String(data));
-=======
  * NOVA ROTA: /disponibilidadeGeral/dia
  * Parâmetros: ?data=YYYY-MM-DD  (obrigatório)
- * Retorna todas as horas (07:00..23:00) por esporte, com slots por quadra.
+ * Retorna horas (07..23) por esporte, com slots por quadra.
+ * Regra nova: desconsidera permanentes que tenham exceção para o dia.
  */
 router.get("/dia", async (req, res) => {
   const { data } = req.query;
   if (!data) {
-    return res
-      .status(400)
-      .json({ erro: "Parâmetro obrigatório: data (YYYY-MM-DD)" });
-  }
-
-  // Validar e calcular dia da semana
-  const [year, month, day] = (data as string).split("-").map(Number);
-  const dataObj = new Date(year, month - 1, day);
-  if (isNaN(dataObj.getTime())) {
+    return res.status(400).json({ erro: "Parâmetro obrigatório: data (YYYY-MM-DD)" });
+  }
+
+  const [y, m, d] = (data as string).split("-").map(Number);
+  const dataLocal = new Date(y, m - 1, d);
+  if (isNaN(dataLocal.getTime())) {
     return res.status(400).json({ erro: "Data inválida" });
   }
-  const diaSemanaFinal: DiaSemana = diasEnum[getDay(dataObj)];
->>>>>>> f514c372
+  const diaSemanaFinal: DiaSemana = diasEnum[getDay(dataLocal)];
+  const { inicio, fim } = getUtcDayRange(String(data));
 
   try {
     const horas = horasDoDia();
 
-<<<<<<< HEAD
-    // 1) Quadras + esportes
-=======
-    // 1) Buscar QUADRAS + seus esportes
->>>>>>> f514c372
+    // QUADRAS + esportes
     const quadras = await prisma.quadra.findMany({
       include: { quadraEsportes: { include: { esporte: true } } },
       orderBy: { numero: "asc" },
     });
 
-<<<<<<< HEAD
-    // 2) Permanentes ativos na data (sem exceção ainda)
-    const permanentesRaw = await prisma.agendamentoPermanente.findMany({
-      where: {
-        diaSemana: diaSemanaFinal,
-        status: { notIn: ["CANCELADO", "TRANSFERIDO"] },
-        OR: [{ dataInicio: null }, { dataInicio: { lte: inicio } }],
-=======
-    // 2) Buscar todos os agendamentos permanentes do dia da semana
+    // Permanentes do dia-da-semana, retirando as com exceção no dia
     const permanentes = await prisma.agendamentoPermanente.findMany({
       where: {
         diaSemana: diaSemanaFinal,
         status: { notIn: ["CANCELADO", "TRANSFERIDO"] },
->>>>>>> f514c372
+        cancelamentos: { none: { data: { gte: inicio, lt: fim } } },
       },
       select: {
         id: true,
@@ -450,33 +321,11 @@
       },
     });
 
-<<<<<<< HEAD
-    // 2b) Remover os que possuem exceção nesta data
-    const permanentes: { id: string; quadraId: string; horario: string; usuario: UsuarioSelecionado }[] = [];
-    for (const p of permanentesRaw) {
-      const exc = await houveExcecaoNoDia(p.id, inicio, fim);
-      if (!exc) {
-        permanentes.push({
-          id: p.id,
-          quadraId: p.quadraId,
-          horario: p.horario,
-          usuario: p.usuario as UsuarioSelecionado,
-        });
-      }
-    }
-
-    // 3) Comuns do dia
+    // Comuns do dia (por range)
     const comuns = await prisma.agendamento.findMany({
       where: {
         status: { notIn: ["CANCELADO", "TRANSFERIDO"] },
         data: { gte: inicio, lt: fim },
-=======
-    // 3) Buscar todos os agendamentos comuns para a DATA informada
-    const comuns = await prisma.agendamento.findMany({
-      where: {
-        data: dataObj,
-        status: { notIn: ["CANCELADO", "TRANSFERIDO"] },
->>>>>>> f514c372
       },
       select: {
         id: true,
@@ -486,14 +335,13 @@
       },
     });
 
-<<<<<<< HEAD
-    // 4) Bloqueios do dia
+    // Bloqueios do dia
     const bloqueios = await prisma.bloqueioQuadra.findMany({
-      where: { dataBloqueio: { gte: inicio, lt: fim } },
+      where: { dataBloqueio: inicio },
       include: { quadras: { select: { id: true } } },
     });
 
-    // 5) Indexações
+    // indexadores
     const permByKey = new Map<string, { id: string; usuario: UsuarioSelecionado }>();
     permanentes.forEach((p) => {
       permByKey.set(`${p.quadraId}|${p.horario}`, { id: p.id, usuario: p.usuario });
@@ -501,48 +349,10 @@
 
     const comumByKey = new Map<string, { id: string; usuario: UsuarioSelecionado }>();
     comuns.forEach((c) => {
-      comumByKey.set(`${c.quadraId}|${c.horario}`, {
-        id: c.id,
-        usuario: c.usuario as UsuarioSelecionado,
-      });
+      comumByKey.set(`${c.quadraId}|${c.horario}`, { id: c.id, usuario: c.usuario });
     });
 
     const bloqueiosPorQuadra = new Map<string, { inicio: string; fim: string }[]>();
-=======
-    // 4) Buscar todos os bloqueios na DATA, com as quadras associadas
-    const bloqueios = await prisma.bloqueioQuadra.findMany({
-      where: { dataBloqueio: dataObj },
-      include: { quadras: { select: { id: true } } },
-    });
-
-    // 5) Indexar (para consultas O(1))
-    const permByKey = new Map<
-      string,
-      { id: string; usuario: UsuarioSelecionado }
-    >(); // key = quadraId|hora
-    permanentes.forEach((p) => {
-      permByKey.set(`${p.quadraId}|${p.horario}`, {
-        id: p.id,
-        usuario: p.usuario,
-      });
-    });
-
-    const comumByKey = new Map<
-      string,
-      { id: string; usuario: UsuarioSelecionado }
-    >(); // key = quadraId|hora
-    comuns.forEach((c) => {
-      comumByKey.set(`${c.quadraId}|${c.horario}`, {
-        id: c.id,
-        usuario: c.usuario,
-      });
-    });
-
-    const bloqueiosPorQuadra = new Map<
-      string,
-      { inicio: string; fim: string }[]
-    >(); // quadraId -> intervalos no dia
->>>>>>> f514c372
     bloqueios.forEach((b) => {
       b.quadras.forEach((q) => {
         const list = bloqueiosPorQuadra.get(q.id) || [];
@@ -551,11 +361,7 @@
       });
     });
 
-<<<<<<< HEAD
-    // 6) Montagem por esporte
-=======
-    // 6) Montar estrutura por ESPORTE -> QUADRAS -> SLOTS (07..23)
->>>>>>> f514c372
+    // estrutura final
     type SlotInfo = {
       disponivel: boolean;
       bloqueada?: boolean;
@@ -563,77 +369,31 @@
       usuario?: UsuarioSelecionado;
       agendamentoId?: string;
     };
-<<<<<<< HEAD
-=======
-
->>>>>>> f514c372
+
     type QuadraComSlots = {
       quadraId: string;
       nome: string;
       numero: number;
-<<<<<<< HEAD
       slots: Record<string, SlotInfo>;
     };
 
-    const esportesMap: Record<string, { quadras: QuadraComSlots[]; grupos: QuadraComSlots[][] }> = {};
+    const esportesMap: Record<
+      string,
+      { quadras: QuadraComSlots[]; grupos: QuadraComSlots[][] }
+    > = {};
 
     for (const q of quadras) {
       const nomesEsportes = q.quadraEsportes.map((qe) => qe.esporte.nome);
+
       const slots: Record<string, SlotInfo> = {};
-
       for (const hora of horas) {
         const intervals = bloqueiosPorQuadra.get(q.id) || [];
         const bloqueada = intervals.some((iv) => horarioDentroDoBloqueio(hora, iv.inicio, iv.fim));
+
         const perm = permByKey.get(`${q.id}|${hora}`) || null;
         const com = comumByKey.get(`${q.id}|${hora}`) || null;
 
         let slot: SlotInfo = { disponivel: true };
-        if (bloqueada) {
-          slot = { disponivel: false, bloqueada: true };
-        } else if (perm) {
-          slot = { disponivel: false, tipoReserva: "permanente", usuario: perm.usuario, agendamentoId: perm.id };
-        } else if (com) {
-          slot = { disponivel: false, tipoReserva: "comum", usuario: com.usuario, agendamentoId: com.id };
-        }
-        slots[hora] = slot;
-      }
-
-      const quadraComSlots: QuadraComSlots = { quadraId: q.id, nome: q.nome, numero: q.numero, slots };
-
-      for (const nomeEsporte of nomesEsportes) {
-        if (!esportesMap[nomeEsporte]) esportesMap[nomeEsporte] = { quadras: [], grupos: [] };
-=======
-      slots: Record<string, SlotInfo>; // hora -> slot
-    };
-
-    const esportesMap: Record<
-      string, // nome do esporte
-      {
-        quadras: QuadraComSlots[];
-        grupos: QuadraComSlots[][]; // fatiado em colunas de até 6
-      }
-    > = {};
-
-    for (const q of quadras) {
-      const nomesEsportes = q.quadraEsportes.map((qe) => qe.esporte.nome);
-
-      // slots da quadra por hora
-      const slots: Record<string, SlotInfo> = {};
-      for (const hora of horas) {
-        // bloqueio?
-        const intervals = bloqueiosPorQuadra.get(q.id) || [];
-        const bloqueada = intervals.some((iv) =>
-          horarioDentroDoBloqueio(hora, iv.inicio, iv.fim)
-        );
-
-        // permanente?
-        const perm = permByKey.get(`${q.id}|${hora}`) || null;
-
-        // comum?
-        const com = comumByKey.get(`${q.id}|${hora}`) || null;
-
-        let slot: SlotInfo = { disponivel: true };
-
         if (bloqueada) {
           slot = { disponivel: false, bloqueada: true };
         } else if (perm) {
@@ -651,7 +411,6 @@
             agendamentoId: com.id,
           };
         }
-
         slots[hora] = slot;
       }
 
@@ -662,43 +421,23 @@
         slots,
       };
 
-      // a mesma quadra pode aparecer em mais de um esporte (se assim modelado)
       for (const nomeEsporte of nomesEsportes) {
         if (!esportesMap[nomeEsporte]) {
           esportesMap[nomeEsporte] = { quadras: [], grupos: [] };
         }
->>>>>>> f514c372
         esportesMap[nomeEsporte].quadras.push(quadraComSlots);
       }
     }
 
-<<<<<<< HEAD
-=======
-    // ordenar quadras por número dentro de cada esporte e fatiar em grupos de 6
->>>>>>> f514c372
     Object.values(esportesMap).forEach((blk) => {
       blk.quadras.sort((a, b) => a.numero - b.numero);
       blk.grupos = chunk(blk.quadras, 6);
     });
 
-<<<<<<< HEAD
     return res.json({ data, horas, esportes: esportesMap });
   } catch (err) {
     console.error(err);
     return res.status(500).json({ erro: "Erro ao montar disponibilidade do dia" });
-=======
-    // resposta
-    return res.json({
-      data,
-      horas,
-      esportes: esportesMap,
-    });
-  } catch (err) {
-    console.error(err);
-    return res
-      .status(500)
-      .json({ erro: "Erro ao montar disponibilidade do dia" });
->>>>>>> f514c372
   }
 });
 
